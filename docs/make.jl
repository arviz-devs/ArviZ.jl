--- conflicted
+++ resolved
@@ -1,6 +1,6 @@
 using Documenter, ArviZ
 using MCMCChains: MCMCChains # make `from_mcmcchains` available for API docs
-<<<<<<< HEAD
+using SampleChains: SampleChains # make `from_samplechains` available for API docs
 using Pluto
 
 function build_notebook(
@@ -24,9 +24,6 @@
 map(notebooks) do (nbpath, htmlpath)
     build_notebook(nbpath, htmlpath)
 end
-=======
-using SampleChains: SampleChains # make `from_samplechains` available for API docs
->>>>>>> f4ce6d60
 
 makedocs(;
     modules=[ArviZ],
