--- conflicted
+++ resolved
@@ -50,17 +50,13 @@
 Stacking
 ```
 
-<<<<<<< HEAD
-### Utilities
-=======
 ## Predictive checks
 
 ```@docs
 loo_pit
 ```
 
-## Utilities
->>>>>>> 52767191
+### Utilities
 
 ```@docs
 ArviZStats.smooth_data
