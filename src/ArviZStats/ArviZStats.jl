--- conflicted
+++ resolved
@@ -35,22 +35,13 @@
 export ModelComparisonResult, compare
 
 # Others
-<<<<<<< HEAD
-export compare, hdi, hdi!, kde, loo_pit, r2_score, summary, summarystats
-=======
-export hdi, kde, loo_pit, r2_score, summary, summarystats
->>>>>>> 52767191
+export hdi, hdi!, kde, loo_pit, r2_score, summary, summarystats
 
 # load for docstrings
 using ArviZ: InferenceData, convert_to_dataset, ess
 
 const INFORMATION_CRITERION_SCALES = (deviance=-2, log=1, negative_log=-1)
 
-<<<<<<< HEAD
-@forwardfun compare
-=======
-@forwardfun hdi
->>>>>>> 52767191
 @forwardfun kde
 @forwardfun r2_score
 
