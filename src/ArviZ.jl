--- conflicted
+++ resolved
@@ -90,14 +90,8 @@
     namedtuple_to_dataset
 
 ## Data
-<<<<<<< HEAD
-export convert_to_inference_data,
-    extract_dataset,
+export extract_dataset,
     load_example_data,
-=======
-export extract_dataset,
-    load_arviz_data,
->>>>>>> 50950ea2
     to_netcdf,
     from_json,
     from_netcdf,
