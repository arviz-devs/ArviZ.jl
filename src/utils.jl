"""
    with_interactive_backend(f; backend::Symbol = nothing)

Execute the thunk `f` in a temporary interactive context with the chosen `backend`, or
provide no arguments to use a default.

# Examples

```julia
idata = load_arviz_data("centered_eight")
plot_posterior(idata) # inline
with_interactive_backend() do
    plot_density(idata) # interactive
end
plot_trace(idata) # inline
```
"""
function with_interactive_backend(f; backend = nothing)
    oldisint = PyPlot.isinteractive()
    oldgui = pygui()
    backend === nothing || pygui(Symbol(backend))
    pygui(true)
    ret = f()
    pygui(oldisint)
    pygui(oldgui)
    return ret
end

"""
    use_style(style::String)
    use_style(style::Vector{String})

Use matplotlib style settings from a style specification `style`.

The style name of "default" is reserved for reverting back to the default style settings.

ArviZ-specific styles are
`["arviz-whitegrid", "arviz-darkgrid", "arviz-colors", "arviz-white"]`.
To see all available style specifications, use [`styles()`](@ref).

If a `Vector` of styles is provided, they are applied from first to last.
"""
use_style(style) = arviz.style.use(style)

"""
    styles() -> Vector{String}

Get all available matplotlib styles for use with [`use_style`](@ref)
"""
styles() = arviz.style.available

"""
    convert_arguments(f, args...; kwargs...) -> NTuple{2}

Convert arguments to the function `f` before calling.

This function is used primarily for pre-processing arguments within macros before sending
to arviz.
"""
convert_arguments(::Any, args...; kwargs...) = args, kwargs

"""
    convert_result(f, result)

Convert result of the function `f` before returning.

This function is used primarily for post-processing outputs of arviz before returning.
"""
convert_result(::Any, result) = result

forwarddoc(f::Symbol) =
    "See documentation for [`arviz.$(f)`](https://arviz-devs.github.io/arviz/generated/arviz.$(f).html)."

forwardgetdoc(f::Symbol) = Docs.getdoc(getproperty(arviz, f))

"""
    @forwardfun f
    @forwardfun(f)

Wrap a function `arviz.f` in `f`, forwarding its docstrings.

Use [`convert_arguments`](@ref) and [`convert_result`](@ref) to customize what is passed to
and returned from `f`.
"""
macro forwardfun(f)
    fdoc = forwarddoc(f)
    quote
        @doc $fdoc
        function $(f)(args...; kwargs...)
            args, kwargs = convert_arguments($(f), args...; kwargs...)
            result = arviz.$(f)(args...; kwargs...)
            return convert_result($(f), result)
        end

        Docs.getdoc(::typeof($(f))) = forwardgetdoc(Symbol($(f)))
    end |> esc
end

"""
    @forwardplotfun f
    @forwardplotfun(f)

Wrap a plotting function `arviz.f` in `f`, forwarding its docstrings.

This macro also ensures that outputs for the different backends are correctly handled.
Use [`convert_arguments`](@ref) and [`convert_result`](@ref) to customize what is passed to
and returned from `f`.
"""
macro forwardplotfun(f)
    fdoc = forwarddoc(f)
    quote
        @doc $fdoc
        function $(f)(args...; backend = get(rcParams, "plot.backend", nothing), kwargs...)
            return $(f)(Val(Symbol(backend)), args...; kwargs...)
        end

        function $(f)(::Val{:nothing}, args...; kwargs...)
            result = arviz.$(f)(args...; kwargs...)
            return convert_result($(f), result)
        end

        function $(f)(::Val{:matplotlib}, args...; kwargs...)
            args, kwargs = convert_arguments($(f), args...; kwargs...)
            result = arviz.$(f)(args...; kwargs..., backend = "matplotlib")
            return convert_result($(f), result)
        end

        function $(f)(::Val{:bokeh}, args...; kwargs...)
            args, kwargs = convert_arguments($(f), args...; kwargs...)
<<<<<<< HEAD
            kwargs = merge(kwargs, Dict(:backend => "bokeh", :show => false))
            plots = arviz.$(f)(args...; kwargs...)
=======
            plots = arviz.$(f)(args...; kwargs..., backend = "bokeh")
>>>>>>> 2c4d3e88
            plots isa BokehPlot && return plots
            return bokeh.plotting.gridplot(plots)
        end

        Docs.getdoc(::typeof($(f))) = forwardgetdoc(Symbol($(f)))
    end |> esc
end

# Replace `missing` values with `NaN` and do type inference on the result
replacemissing(x) = map(identity, replace(x, missing => NaN))
replacemissing(x::AbstractArray{<:AbstractArray}) = map(replacemissing, x)
@inline replacemissing(x::AbstractArray{<:Real}) = x
@inline replacemissing(x::Missing) = NaN
@inline replacemissing(x::Number) = x

# Convert python types to Julia types if possible
@inline frompytype(x) = x
@inline frompytype(x::PyObject) = PyAny(x)
frompytype(x::AbstractArray{PyObject}) = map(frompytype, x)
frompytype(x::AbstractArray{Any}) = map(frompytype, x)
frompytype(x::AbstractArray{<:AbstractArray}) = map(frompytype, x)

function rekey(d, keymap)
    dnew = empty(d)
    for (k, v) in d
        knew = get(keymap, k, k)
        haskey(dnew, knew) && throw(ArgumentError("$knew in `keymap` is already in `d`."))
        dnew[knew] = d[k]
    end
    return dnew
end

removekeys!(dict, keys) = map(k -> delete!(dict, k), keys)

function popsubdict!(dict, names)
    (dict === nothing || names === nothing) && return nothing
    subdict = empty(dict)
    for k in names
        subdict[k] = pop!(dict, k)
    end
    return subdict
end
popsubdict!(dict, key::String) = popsubdict!(dict, [key])

snakecase(s) = replace(lowercase(s), " " => "_")

@inline _asarray(x) = [x]
@inline _asarray(x::AbstractArray) = x

enforce_stat_types(dict) =
    Dict(k => get(sample_stats_types, k, eltype(v)).(v) for (k, v) in dict)
enforce_stat_types(::Nothing) = nothing

"""
    todataframes(df; index_name = nothing) -> DataFrames.DataFrame

Convert a Python `Pandas.DataFrame` or `Pandas.Series` into a `DataFrames.DataFrame`.

If `index_name` is not `nothing`, the index is converted into a column with `index_name`.
Otherwise, it is discarded.
"""
function todataframes(df::Pandas.DataFrame; index_name = nothing)
    col_vals = map(columns(df)) do name
        series = getindex(df, name)
        vals = PyObject(series).values
        return Symbol(name) => frompytype(vals)
    end
    if index_name !== nothing
        index_vals = frompytype(Array(Pandas.index(df)))
        col_vals = [Symbol(index_name) => index_vals; col_vals]
    end
    return DataFrames.DataFrame(col_vals)
end
function todataframes(s::Pandas.Series; kwargs...)
    colnames = map(Symbol, Pandas.index(s))
    colvals = map(x -> [frompytype(x)], PyObject(s).values)
    return DataFrames.DataFrame(colvals, colnames)
end
function todataframes(df::PyObject; kwargs...)
    if pyisinstance(df, Pandas.pandas_raw.Series)
        return todataframes(Pandas.Series(df); kwargs...)
    end
    return todataframes(Pandas.DataFrame(df); kwargs...)
end

"""
    topandas(::Type{Pandas.DataFrame}, df; index_name = nothing) -> Pandas.DataFrame
    topandas(::Type{Pandas.Series}, df) -> Pandas.Series
    topandas(::Val{:ELPDData}, df) -> Pandas.Series

Convert a `DataFrames.DataFrame` to the specified Pandas type.

If `index_name` is not `nothing`, the corresponding column is made the index of the
returned dataframe.
"""
function topandas(::Type{Pandas.DataFrame}, df; index_name = nothing)
    df = DataFrames.DataFrame(df)
    colnames = names(df)
    rowvals = map(Array, eachrow(df))
    pdf = Pandas.DataFrame(rowvals; columns = colnames)
    index_name !== nothing && set_index(pdf, index_name; inplace = true)
    return pdf
end
function topandas(::Type{Pandas.Series}, df)
    df = DataFrames.DataFrame(df)
    rownames = names(df)
    colvals = Array(first(eachrow(df)))
    return Pandas.Series(colvals, rownames)
end
function topandas(::Val{:ELPDData}, df)
    df = DataFrames.DataFrame(df)
    rownames = names(df)
    colvals = Array(first(eachrow(df)))
    elpd_data = ArviZ.arviz.stats.ELPDData(colvals, rownames)
    return Pandas.Series(elpd_data)
end<|MERGE_RESOLUTION|>--- conflicted
+++ resolved
@@ -127,12 +127,7 @@
 
         function $(f)(::Val{:bokeh}, args...; kwargs...)
             args, kwargs = convert_arguments($(f), args...; kwargs...)
-<<<<<<< HEAD
-            kwargs = merge(kwargs, Dict(:backend => "bokeh", :show => false))
-            plots = arviz.$(f)(args...; kwargs...)
-=======
             plots = arviz.$(f)(args...; kwargs..., backend = "bokeh")
->>>>>>> 2c4d3e88
             plots isa BokehPlot && return plots
             return bokeh.plotting.gridplot(plots)
         end
