name: Documenter
on:
  push:
    branches: [main]
    tags: [v*]
  pull_request:
  schedule:
    - cron: "0 0 * * *"

env:
  CMDSTAN_VERSION: "2.34.1"
  CMDSTAN_PATH: "${{ GITHUB.WORKSPACE }}/.cmdstan/"
  JULIA_NUM_THREADS: 2

jobs:
  docs:
    name: Documentation
    runs-on: ubuntu-latest
    steps:
<<<<<<< HEAD
      - uses: actions/checkout@v2
      - uses: quarto-dev/quarto-actions/setup@v2
        with:
          version: 1.3.353
      - uses: julia-actions/setup-julia@v1
      - uses: julia-actions/cache@v1
      - name: Cache CmdStan
        id: cache-cmdstan
        uses: actions/cache@v2
        with:
=======
      - uses: actions/checkout@v4
      - uses: julia-actions/setup-julia@v2
      - uses: julia-actions/cache@v2
      - name: Cache CondaPkg
        id: cache-condaPkg
        uses: actions/cache@v4
        env:
          cache-name: cache-condapkg
        with:
          path: docs/.CondaPkg
          key: ${{ runner.os }}-${{ env.cache-name }}-${{ hashFiles('docs/CondaPkg.toml') }}
          restore-keys: |
            ${{ runner.os }}-${{ env.cache-name }}-
      - name: Cache CmdStan
        id: cache-cmdstan
        uses: actions/cache@v4
        with:
>>>>>>> acfb9388
          path: ${{ env.CMDSTAN_PATH }}
          key: cmdstan-${{ env.CMDSTAN_VERSION }}-${{ runner.os }}
      - name: Download and build CmdStan
        if: steps.cache-cmdstan.outputs.cache-hit != 'true'
        run: |
          wget -P ${{ env.CMDSTAN_PATH }} https://github.com/stan-dev/cmdstan/releases/download/v${{ env.CMDSTAN_VERSION }}/cmdstan-${{ env.CMDSTAN_VERSION }}.tar.gz
          tar -xzpf ${{ env.CMDSTAN_PATH }}/cmdstan-${{ env.CMDSTAN_VERSION }}.tar.gz -C ${{ env.CMDSTAN_PATH }}
          make -C ${{ env.CMDSTAN_PATH }}/cmdstan-${{ env.CMDSTAN_VERSION }}/ build
        shell: bash
      - uses: julia-actions/julia-buildpkg@v1
      - name: Install dependencies
        run: julia --color=yes --project=docs/ -e 'using Pkg; Pkg.develop(PackageSpec(path=pwd())); Pkg.instantiate()'
      - uses: julia-actions/julia-docdeploy@v1
        with:
          install-package: false
        env:
          CMDSTAN: ${{ env.CMDSTAN_PATH }}/cmdstan-${{ env.CMDSTAN_VERSION }}/ # required by StanSample.jl
          GITHUB_TOKEN: ${{ secrets.GITHUB_TOKEN }}
          DOCUMENTER_KEY: ${{ secrets.DOCUMENTER_KEY }}<|MERGE_RESOLUTION|>--- conflicted
+++ resolved
@@ -17,19 +17,10 @@
     name: Documentation
     runs-on: ubuntu-latest
     steps:
-<<<<<<< HEAD
-      - uses: actions/checkout@v2
+      - uses: actions/checkout@v4
       - uses: quarto-dev/quarto-actions/setup@v2
         with:
           version: 1.3.353
-      - uses: julia-actions/setup-julia@v1
-      - uses: julia-actions/cache@v1
-      - name: Cache CmdStan
-        id: cache-cmdstan
-        uses: actions/cache@v2
-        with:
-=======
-      - uses: actions/checkout@v4
       - uses: julia-actions/setup-julia@v2
       - uses: julia-actions/cache@v2
       - name: Cache CondaPkg
@@ -46,7 +37,6 @@
         id: cache-cmdstan
         uses: actions/cache@v4
         with:
->>>>>>> acfb9388
           path: ${{ env.CMDSTAN_PATH }}
           key: cmdstan-${{ env.CMDSTAN_VERSION }}-${{ runner.os }}
       - name: Download and build CmdStan
