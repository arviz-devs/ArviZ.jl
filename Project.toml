name = "ArviZ"
uuid = "131c737c-5715-5e2e-ad31-c244f01c1dc7"
authors = ["Seth Axen <seth.axen@gmail.com>"]
version = "0.5.21"

[deps]
Conda = "8f4d0f93-b110-5947-807f-2305c1781a2d"
DataFrames = "a93c6f00-e57d-5684-b7b6-d8193f3e46c0"
LogExpFunctions = "2ab3a3ac-af41-5b50-aa03-7779005ae688"
Markdown = "d6f4376e-aef5-505a-96c1-9c027394607a"
PSIS = "ce719bf2-d5d0-4fb9-925d-10a81b42ad04"
PyCall = "438e738f-606a-5dbb-bf0a-cddfbfd45ab0"
PyPlot = "d330b81b-6aea-500a-939a-2ce795aea3ee"
REPL = "3fa0cd96-eef1-5676-8a61-b3b8758bbffb"
Requires = "ae029012-a4dd-5104-9daa-d747884805df"
StatsBase = "2913bbd2-ae8a-5f71-8c99-4fb6c76f3a91"

[compat]
Conda = "1.0"
DataFrames = "0.20, 0.21, 0.22, 1.0"
LogExpFunctions = "0.2.0, 0.3"
<<<<<<< HEAD
PSIS = "0.2, 0.3, 0.4"
=======
PSIS = "0.2, 0.3, 0.5"
>>>>>>> a108c884
PyCall = "1.91.2"
PyPlot = "2.8.2"
Requires = "0.5.2, 1.0"
StatsBase = "0.32, 0.33"
julia = "1.6"<|MERGE_RESOLUTION|>--- conflicted
+++ resolved
@@ -19,11 +19,7 @@
 Conda = "1.0"
 DataFrames = "0.20, 0.21, 0.22, 1.0"
 LogExpFunctions = "0.2.0, 0.3"
-<<<<<<< HEAD
-PSIS = "0.2, 0.3, 0.4"
-=======
-PSIS = "0.2, 0.3, 0.5"
->>>>>>> a108c884
+PSIS = "0.2, 0.3, 0.4, 0.5"
 PyCall = "1.91.2"
 PyPlot = "2.8.2"
 Requires = "0.5.2, 1.0"
